--- conflicted
+++ resolved
@@ -1,21 +1,14 @@
-const express = require('express');
-const router = express.Router();
-const referralController = require('../controller/referralController');
-const { protect, adminProtect } = require('../middleware/auth');
-
-<<<<<<< HEAD
+const express = require('express'); 
+const router = express.Router(); 
+const referralController = require('../controller/referralController'); 
+const { protect, adminProtect } = require('../middleware/auth');  
+
 // Import the new audit utilities
 const { 
   runAuditEndpoint, 
   quickFixCriticalIssues, 
   checkUserReferralStatus 
 } = require('../runReferralAudit');
-=======
-
-router.post('/admin/fix-balances', protect, adminProtect, referralController.fixWrongBalances);
-
-// User routes
->>>>>>> 281c1481
 
 const {
   quickScan,
